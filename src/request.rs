use std::fmt;
use std::io::Read;

use qstring::QString;
use url::{form_urlencoded, Url};

use crate::agent::Agent;
use crate::body::BodySize;
use crate::body::{Payload, SizedReader};
use crate::error::Error;
use crate::header::{self, Header};
use crate::proxy::Proxy;
use crate::unit::{self, Unit};
use crate::Response;

#[cfg(feature = "json")]
use super::SerdeValue;

pub type Result<T> = std::result::Result<T, Error>;

/// Request instances are builders that creates a request.
///
/// ```
/// let mut request = ureq::get("https://www.google.com/");
///
/// let response = request
///     .query("foo", "bar baz") // add ?foo=bar%20baz
///     .call();                 // run the request
/// ```
#[derive(Clone)]
pub struct Request {
    pub(crate) agent: Agent,
    pub(crate) method: String,
    url: String,
    return_error_for_status: bool,
    pub(crate) headers: Vec<Header>,
    pub(crate) query: QString,
}

impl fmt::Debug for Request {
    fn fmt(&self, f: &mut fmt::Formatter) -> fmt::Result {
        let (path, query) = self
            .to_url()
            .map(|u| {
                let query = unit::combine_query(&u, &self.query, true);
                (u.path().to_string(), query)
            })
            .unwrap_or_else(|_| ("BAD_URL".to_string(), "BAD_URL".to_string()));
        write!(
            f,
            "Request({} {}{}, {:?})",
            self.method, path, query, self.headers
        )
    }
}

impl Request {
    pub(crate) fn new(agent: Agent, method: String, url: String) -> Request {
        let headers = agent.headers.clone();
        Request {
            agent,
            method,
            url,
            headers,
            return_error_for_status: true,
            query: QString::default(),
        }
    }

    /// Executes the request and blocks the caller until done.
    ///
    /// Use `.timeout_connect()` and `.timeout_read()` to avoid blocking forever.
    ///
    /// ```
    /// let r = ureq::builder()
    ///     .timeout_connect(std::time::Duration::from_secs(10)) // max 10 seconds
    ///     .build()
    ///     .get("/my_page")
    ///     .call();
    ///
    /// println!("{:?}", r);
    /// ```
    pub fn call(self) -> Result<Response> {
        self.do_call(Payload::Empty)
    }

    fn do_call(&self, payload: Payload) -> Result<Response> {
        for h in &self.headers {
            h.validate()?;
        }
        let response = self.to_url().and_then(|url| {
            let reader = payload.into_read();
            let unit = Unit::new(&self, &url, true, &reader);
            unit::connect(&self, unit, true, 0, reader, false)
        })?;

        if response.error() && self.return_error_for_status {
            Err(Error::HTTP(response.into()))
        } else {
            Ok(response)
        }
    }

    /// Send data a json value.
    ///
    /// Requires feature `ureq = { version = "*", features = ["json"] }`
    ///
    /// The `Content-Length` header is implicitly set to the length of the serialized value.
    ///
    /// ```
    /// #[macro_use]
    /// extern crate ureq;
    ///
    /// fn main() {
    /// let r = ureq::post("/my_page")
    ///     .send_json(json!({ "name": "martin", "rust": true }));
    /// println!("{:?}", r);
    /// }
    /// ```
    #[cfg(feature = "json")]
    pub fn send_json(self, data: SerdeValue) -> Result<Response> {
        let mut this = self;
        if this.header("Content-Type").is_none() {
            this = this.set("Content-Type", "application/json");
        }
        this.do_call(Payload::JSON(data))
    }

    /// Send data as bytes.
    ///
    /// The `Content-Length` header is implicitly set to the length of the serialized value.
    ///
    /// ```
    /// let body = b"Hello world!";
    /// let r = ureq::post("/my_page")
    ///     .send_bytes(body);
    /// println!("{:?}", r);
    /// ```
<<<<<<< HEAD
    pub fn send_bytes(self, data: &[u8]) -> Result<Response> {
        self.do_call(Payload::Bytes(data.to_owned()))
=======
    pub fn send_bytes(&mut self, data: &[u8]) -> Response {
        self.do_call(Payload::Bytes(data))
>>>>>>> 6781122b
    }

    /// Send data as a string.
    ///
    /// The `Content-Length` header is implicitly set to the length of the serialized value.
    /// Defaults to `utf-8`
    ///
    /// ## Charset support
    ///
    /// Requires feature `ureq = { version = "*", features = ["charset"] }`
    ///
    /// If a `Content-Type` header is present and it contains a charset specification, we
    /// attempt to encode the string using that character set. If it fails, we fall back
    /// on utf-8.
    ///
    /// ```
    /// // this example requires features = ["charset"]
    ///
    /// let r = ureq::post("/my_page")
    ///     .set("Content-Type", "text/plain; charset=iso-8859-1")
    ///     .send_string("Hällo Wörld!");
    /// println!("{:?}", r);
    /// ```
<<<<<<< HEAD
    pub fn send_string(self, data: &str) -> Result<Response> {
        let text = data.into();
=======
    pub fn send_string(&mut self, data: &str) -> Response {
>>>>>>> 6781122b
        let charset =
            crate::response::charset_from_content_type(self.header("content-type")).to_string();
        self.do_call(Payload::Text(data, charset))
    }

    /// Send a sequence of (key, value) pairs as form-urlencoded data.
    ///
    /// The `Content-Type` header is implicitly set to application/x-www-form-urlencoded.
    /// The `Content-Length` header is implicitly set to the length of the serialized value.
    ///
    /// ```
    /// #[macro_use]
    /// extern crate ureq;
    ///
    /// fn main() {
    /// let r = ureq::post("/my_page")
    ///     .send_form(&[("foo", "bar"),("foo2", "bar2")]);
    /// println!("{:?}", r);
    /// }
    /// ```
    pub fn send_form(self, data: &[(&str, &str)]) -> Result<Response> {
        let mut this = self;
        if this.header("Content-Type").is_none() {
            this = this.set("Content-Type", "application/x-www-form-urlencoded");
        }
        let encoded = form_urlencoded::Serializer::new(String::new())
            .extend_pairs(data)
            .finish();
<<<<<<< HEAD
        this.do_call(Payload::Bytes(encoded.into_bytes()))
=======
        self.do_call(Payload::Bytes(&encoded.into_bytes()))
>>>>>>> 6781122b
    }

    /// Send data from a reader.
    ///
    /// If no Content-Length and Transfer-Encoding header has been set, it uses the [chunked transfer encoding](https://tools.ietf.org/html/rfc7230#section-4.1).
    ///
    /// The caller may set the Content-Length header to the expected byte size of the reader if is
    /// known.
    ///
    /// The input from the reader is buffered into chunks of size 16,384, the max size of a TLS fragment.
    ///
    /// ```
    /// use std::io::Cursor;
    ///
    /// let read = Cursor::new(vec![0x20; 100_000]);
    ///
    /// let resp = ureq::post("http://localhost/example-upload")
    ///     .set("Content-Type", "text/plain")
    ///     .send(read);
    /// ```
<<<<<<< HEAD
    pub fn send(self, reader: impl Read + 'static) -> Result<Response> {
=======
    pub fn send(&mut self, reader: impl Read) -> Response {
>>>>>>> 6781122b
        self.do_call(Payload::Reader(Box::new(reader)))
    }

    /// Set a header field.
    ///
    /// ```
    /// let r = ureq::get("/my_page")
    ///     .set("X-API-Key", "foobar")
    ///     .set("Accept", "text/plain")
    ///     .call();
    ///
    ///  if r.is_ok() {
    ///      println!("yay got {}", r.unwrap().into_string().unwrap());
    ///  } else {
    ///      println!("Oh no error!");
    ///  }
    /// ```
    pub fn set(mut self, header: &str, value: &str) -> Self {
        header::add_header(&mut self.headers, Header::new(header, value));
        self
    }

    /// Returns the value for a set header.
    ///
    /// ```
    /// let req = ureq::get("/my_page")
    ///     .set("X-API-Key", "foobar");
    /// assert_eq!("foobar", req.header("x-api-Key").unwrap());
    /// ```
    pub fn header(&self, name: &str) -> Option<&str> {
        header::get_header(&self.headers, name)
    }

    /// A list of the set header names in this request. Lowercased to be uniform.
    ///
    /// ```
    /// let req = ureq::get("/my_page")
    ///     .set("X-API-Key", "foobar")
    ///     .set("Content-Type", "application/json");
    /// assert_eq!(req.header_names(), vec!["x-api-key", "content-type"]);
    /// ```
    pub fn header_names(&self) -> Vec<String> {
        self.headers
            .iter()
            .map(|h| h.name().to_ascii_lowercase())
            .collect()
    }

    /// Tells if the header has been set.
    ///
    /// ```
    /// let req = ureq::get("/my_page")
    ///     .set("X-API-Key", "foobar");
    /// assert_eq!(true, req.has("x-api-Key"));
    /// ```
    pub fn has(&self, name: &str) -> bool {
        header::has_header(&self.headers, name)
    }

    /// All headers corresponding values for the give name, or empty vector.
    ///
    /// ```
    /// let req = ureq::get("/my_page")
    ///     .set("X-Forwarded-For", "1.2.3.4")
    ///     .set("X-Forwarded-For", "2.3.4.5");
    ///
    /// assert_eq!(req.all("x-forwarded-for"), vec![
    ///     "1.2.3.4",
    ///     "2.3.4.5",
    /// ]);
    /// ```
    pub fn all(&self, name: &str) -> Vec<&str> {
        header::get_all_headers(&self.headers, name)
    }

    /// Set a query parameter.
    ///
    /// For example, to set `?format=json&dest=/login`
    ///
    /// ```
    /// let r = ureq::get("/my_page")
    ///     .query("format", "json")
    ///     .query("dest", "/login")
    ///     .call();
    ///
    /// println!("{:?}", r);
    /// ```
    pub fn query(mut self, param: &str, value: &str) -> Self {
        self.query.add_pair((param, value));
        self
    }

    /// Set query parameters as a string.
    ///
    /// For example, to set `?format=json&dest=/login`
    ///
    /// ```
    /// let r = ureq::get("/my_page")
    ///     .query_str("?format=json&dest=/login")
    ///     .call();
    /// println!("{:?}", r);
    /// ```
    pub fn query_str(mut self, query: &str) -> Self {
        self.query.add_str(query);
        self
    }

    /// By default, if a response's status is anything but a 2xx or 3xx,
    /// send() and related methods will return an Error. If you want
    /// to handle such responses as non-errors, set this to false.
    ///
    /// Example:
    /// ```
    /// # fn main() -> Result<(), ureq::Error> {
    /// let result = ureq::get("http://httpbin.org/status/500")
    ///     .error_for_status(false)
    ///     .call();
    /// assert!(result.is_ok());
    /// # Ok(())
    /// # }
    /// ```
    pub fn error_for_status(mut self, value: bool) -> Self {
        self.return_error_for_status = value;
        self
    }

    /// Get the method this request is using.
    ///
    /// Example:
    /// ```
    /// let req = ureq::post("/somewhere");
    /// assert_eq!(req.get_method(), "POST");
    /// ```
    pub fn get_method(&self) -> &str {
        &self.method
    }

    /// Get the url this request was created with.
    ///
    /// This value is not normalized, it is exactly as set.
    /// It does not contain any added query parameters.
    ///
    /// Example:
    /// ```
    /// let req = ureq::post("https://cool.server/innit");
    /// assert_eq!(req.get_url(), "https://cool.server/innit");
    /// ```
    pub fn get_url(&self) -> &str {
        &self.url
    }

    /// Normalizes and returns the host that will be used for this request.
    ///
    /// Example:
    /// ```
    /// let req1 = ureq::post("https://cool.server/innit");
    /// assert_eq!(req1.get_host().unwrap(), "cool.server");
    ///
    /// let req2 = ureq::post("http://localhost/some/path");
    /// assert_eq!(req2.get_host().unwrap(), "localhost");
    /// ```
    pub fn get_host(&self) -> Result<String> {
        match self.to_url() {
            Ok(u) => match u.host_str() {
                Some(host) => Ok(host.to_string()),
                None => Err(Error::BadUrl("No hostname in URL".into())),
            },
            Err(e) => Err(e),
        }
    }

    /// Returns the scheme for this request.
    ///
    /// Example:
    /// ```
    /// let req = ureq::post("https://cool.server/innit");
    /// assert_eq!(req.get_scheme().unwrap(), "https");
    /// ```
    pub fn get_scheme(&self) -> Result<String> {
        self.to_url().map(|u| u.scheme().to_string())
    }

    /// The complete query for this request.
    ///
    /// Example:
    /// ```
    /// let req = ureq::post("https://cool.server/innit?foo=bar")
    ///     .query("format", "json");
    /// assert_eq!(req.get_query().unwrap(), "?foo=bar&format=json");
    /// ```
    pub fn get_query(&self) -> Result<String> {
        self.to_url()
            .map(|u| unit::combine_query(&u, &self.query, true))
    }

    /// The normalized url of this request.
    ///
    /// Example:
    /// ```
    /// let req = ureq::post("https://cool.server/innit");
    /// assert_eq!(req.get_path().unwrap(), "/innit");
    /// ```
    pub fn get_path(&self) -> Result<String> {
        self.to_url().map(|u| u.path().to_string())
    }

    fn to_url(&self) -> Result<Url> {
        Url::parse(&self.url).map_err(|e| Error::BadUrl(format!("{}", e)))
    }

    pub(crate) fn proxy(&self) -> Option<Proxy> {
        if let Some(proxy) = &self.agent.state.proxy {
            Some(proxy.clone())
        } else {
            None
        }
    }

    // Returns true if this request, with the provided body, is retryable.
    pub(crate) fn is_retryable(&self, body: &SizedReader) -> bool {
        // Per https://tools.ietf.org/html/rfc7231#section-8.1.3
        // these methods are idempotent.
        let idempotent = match self.method.as_str() {
            "DELETE" | "GET" | "HEAD" | "OPTIONS" | "PUT" | "TRACE" => true,
            _ => false,
        };
        // Unsized bodies aren't retryable because we can't rewind the reader.
        // Sized bodies are retryable only if they are zero-length because of
        // coincidences of the current implementation - the function responsible
        // for retries doesn't have a way to replay a Payload.
        let retryable_body = match body.size {
            BodySize::Unknown => false,
            BodySize::Known(0) => true,
            BodySize::Known(_) => false,
            BodySize::Empty => true,
        };

        idempotent && retryable_body
    }
}

#[test]
fn no_hostname() {
    let req = Request::new(
        Agent::new(),
        "GET".to_string(),
        "unix:/run/foo.socket".to_string(),
    );
    assert!(req.get_host().is_err());
}

#[test]
<<<<<<< HEAD
fn request_implements_send_and_sync() {
    let _request: Box<dyn Send> = Box::new(Request::new(
        Agent::new(),
        "GET".to_string(),
        "https://example.com/".to_string(),
    ));
    let _request: Box<dyn Sync> = Box::new(Request::new(
        Agent::new(),
        "GET".to_string(),
        "https://example.com/".to_string(),
    ));
=======
fn send_byte_slice() {
    let bytes = vec![1, 2, 3];
    crate::agent().post("http://example.com").send(&bytes[1..2]);
>>>>>>> 6781122b
}<|MERGE_RESOLUTION|>--- conflicted
+++ resolved
@@ -136,13 +136,8 @@
     ///     .send_bytes(body);
     /// println!("{:?}", r);
     /// ```
-<<<<<<< HEAD
     pub fn send_bytes(self, data: &[u8]) -> Result<Response> {
-        self.do_call(Payload::Bytes(data.to_owned()))
-=======
-    pub fn send_bytes(&mut self, data: &[u8]) -> Response {
         self.do_call(Payload::Bytes(data))
->>>>>>> 6781122b
     }
 
     /// Send data as a string.
@@ -166,12 +161,7 @@
     ///     .send_string("Hällo Wörld!");
     /// println!("{:?}", r);
     /// ```
-<<<<<<< HEAD
     pub fn send_string(self, data: &str) -> Result<Response> {
-        let text = data.into();
-=======
-    pub fn send_string(&mut self, data: &str) -> Response {
->>>>>>> 6781122b
         let charset =
             crate::response::charset_from_content_type(self.header("content-type")).to_string();
         self.do_call(Payload::Text(data, charset))
@@ -200,11 +190,7 @@
         let encoded = form_urlencoded::Serializer::new(String::new())
             .extend_pairs(data)
             .finish();
-<<<<<<< HEAD
-        this.do_call(Payload::Bytes(encoded.into_bytes()))
-=======
-        self.do_call(Payload::Bytes(&encoded.into_bytes()))
->>>>>>> 6781122b
+        this.do_call(Payload::Bytes(&encoded.into_bytes()))
     }
 
     /// Send data from a reader.
@@ -225,11 +211,7 @@
     ///     .set("Content-Type", "text/plain")
     ///     .send(read);
     /// ```
-<<<<<<< HEAD
-    pub fn send(self, reader: impl Read + 'static) -> Result<Response> {
-=======
-    pub fn send(&mut self, reader: impl Read) -> Response {
->>>>>>> 6781122b
+    pub fn send(self, reader: impl Read) -> Result<Response> {
         self.do_call(Payload::Reader(Box::new(reader)))
     }
 
@@ -482,7 +464,6 @@
 }
 
 #[test]
-<<<<<<< HEAD
 fn request_implements_send_and_sync() {
     let _request: Box<dyn Send> = Box::new(Request::new(
         Agent::new(),
@@ -494,9 +475,13 @@
         "GET".to_string(),
         "https://example.com/".to_string(),
     ));
-=======
+}
+
+#[test]
 fn send_byte_slice() {
     let bytes = vec![1, 2, 3];
-    crate::agent().post("http://example.com").send(&bytes[1..2]);
->>>>>>> 6781122b
+    crate::agent()
+        .post("http://example.com")
+        .send(&bytes[1..2])
+        .ok();
 }